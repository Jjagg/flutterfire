<<<<<<< HEAD
## 0.4.4

* Add macOS support
=======
## 0.4.3+2

* Add integration instructions for the `web` platform.
>>>>>>> 2c8dd754

## 0.4.3+1

* Move `Platform.isIOS` check behind a configurable import so that pub.dev registers
  this as a Web plugin.

## 0.4.3

* Enable the `web` implementation by default.
* Raise minimum required Flutter SDK version to 1.12.13+hotfix.4

## 0.4.2+2

* Remove the deprecated `author:` field from pubspec.yaml
* Migrate the plugin to the pubspec platforms manifest.
* Bump the minimum Flutter version to 1.10.0.

## 0.4.2+1

* Check `kIsWeb` before checking `Platform.isIos` for the default app name.

## 0.4.2

* Migrate to `firebase_core_platform_interface`.

## 0.4.1+6

* Update the homepage now that the package structure has changed.

## 0.4.1+5

* Remove deprecated [firebase-core](https://firebase.google.com/support/release-notes/android) dependency.

## 0.4.1+4

* Remove visibleForTesting annotation from FirebaseApp constructor. 

## 0.4.1+3

* Updated README instructions for contributing for consistency with other Flutterfire plugins.

## 0.4.1+2

* Remove AndroidX warning.

## 0.4.1+1

* Include lifecycle dependency as a compileOnly one on Android to resolve
  potential version conflicts with other transitive libraries.

## 0.4.1

* Support the v2 Android embedding.

## 0.4.0+9

* Update documentation to reflect new repository location.
* Update unit tests to call `TestWidgetsFlutterBinding.ensureInitialized`.

## 0.4.0+8

* Update google-services Android gradle plugin to 4.3.0 in documentation and examples.

## 0.4.0+7

* Fix Android compilation warning.

## 0.4.0+6

* Automatically use version from pubspec.yaml when reporting usage to Firebase.

## 0.4.0+5

* Rollback of automatic plugin version retrieval.

## 0.4.0+4

* Automate the retrieval of the plugin's version when reporting usage to Firebase.

## 0.4.0+3

* Add missing template type parameter to `invokeMethod` calls.
* Bump minimum Flutter version to 1.5.0.
* Replace invokeMethod with invokeMapMethod wherever necessary.

## 0.4.0+2

* Update user agent name. Set to `flutter-fire-core` for consistency with other
  libraries.

## 0.4.0+1

* Send user agent to Firebase.

## 0.4.0

* Update Android dependencies to latest.

## 0.3.4

* Updates Android firebase-core dependency to a version that is compatible with other Flutterfire plugins.

## 0.3.3

* Remove Gradle BoM to avoid Gradle version issues.

## 0.3.2

* Move Android dependency to Gradle BoM to help maintain compatability
  with other FlutterFire plugins.

## 0.3.1+1

* Add nil check on static functions to prevent crashes or unwanted behaviors.

## 0.3.1

* Remove an assertion that can interfere with hot-restart.

## 0.3.0+2

* Remove categories.

## 0.3.0+1

* Log a more detailed warning at build time about the previous AndroidX
  migration.

## 0.3.0

* **Breaking change**. Migrate from the deprecated original Android Support
  Library to AndroidX. This shouldn't result in any functional changes, but it
  requires any Android apps using this plugin to [also
  migrate](https://developer.android.com/jetpack/androidx/migrate) if they're
  using the original support library.

## 0.2.5+1

* Bump Android dependencies to latest.

## 0.2.5

* Bump Android and Firebase dependency versions.

## 0.2.4

* Updated Gradle tooling to match Android Studio 3.1.2.

## 0.2.3

* Updated Google Play Services dependencies to version 15.0.0.

## 0.2.2

* Simplified podspec for Cocoapods 1.5.0, avoiding link issues in app archives.

## 0.2.1

* Fix setting project ID on Android.

## 0.2.0

* **Breaking change**. Options API is now async to interoperate with native code that configures Firebase apps.
* Provide a getter for the default app
* Fix setting of GCM sender ID on iOS

## 0.1.2

* Fix projectID on iOS

## 0.1.1

* Fix behavior of constructor for named Firebase apps.

## 0.1.0

* **Breaking change**. Set SDK constraints to match the Flutter beta release.

## 0.0.7

* Fixed Dart 2 type errors.

## 0.0.6

* Enabled use in Swift projects.

## 0.0.5

* Moved to the io.flutter.plugins org.

## 0.0.4

* Fixed warnings from the Dart 2.0 analyzer.
* Simplified and upgraded Android project template to Android SDK 27.
* Updated package description.

# 0.0.3

* **Breaking change**. Upgraded to Gradle 4.1 and Android Studio Gradle plugin
  3.0.1. Older Flutter projects need to upgrade their Gradle setup as well in
  order to use this version of the plugin. Instructions can be found
  [here](https://github.com/flutter/flutter/wiki/Updating-Flutter-projects-to-Gradle-4.1-and-Android-Studio-Gradle-plugin-3.0.1).

## 0.0.2

* Fixes for database URL on Android
* Make GCM sender id optional on Android
* Relax GMS dependency to 11.+

## 0.0.1

* Initial Release<|MERGE_RESOLUTION|>--- conflicted
+++ resolved
@@ -1,12 +1,10 @@
-<<<<<<< HEAD
 ## 0.4.4
 
 * Add macOS support
-=======
+
 ## 0.4.3+2
 
 * Add integration instructions for the `web` platform.
->>>>>>> 2c8dd754
 
 ## 0.4.3+1
 
