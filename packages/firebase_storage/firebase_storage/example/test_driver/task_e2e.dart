import 'dart:async';
import 'dart:io';

import 'package:firebase_storage/firebase_storage.dart';
import 'package:flutter/foundation.dart';
import 'package:flutter_test/flutter_test.dart';

import './test_utils.dart';

void runTaskTests() {
  group('Task', () {
    late FirebaseStorage storage;
    late File file;
    late Reference uploadRef;
    late Reference downloadRef;

    setUpAll(() async {
      storage = FirebaseStorage.instance;
      uploadRef = storage.ref('flutter-tests').child('ok.txt');
      downloadRef = storage.ref('flutter-tests/ok.txt'); // 15mb
    });

    group('pause() resume() onComplete()', () {
      late Task? task;

      setUp(() {
        task = null;
      });

      Future<void> _testPauseTask(String type) async {
        List<TaskSnapshot> snapshots = [];
        late FirebaseException streamError;
        expect(task!.snapshot.state, TaskState.running);

        task!.snapshotEvents.listen((TaskSnapshot snapshot) {
          snapshots.add(snapshot);
        }, onError: (error) {
          streamError = error;
        }, cancelOnError: true);

        // TODO(Salakar): Known issue with iOS SDK where pausing immediately will cause an 'unknown' error.
        if (defaultTargetPlatform == TargetPlatform.iOS) {
          await task!.snapshotEvents.first;
          await Future.delayed(const Duration(milliseconds: 750));
        }

        // TODO(Salakar): Known issue with iOS where pausing/resuming doesn't immediately return as paused/resumed 'true'.
        if (defaultTargetPlatform != TargetPlatform.iOS) {
          bool? paused = await task!.pause();
          expect(paused, isTrue);
          expect(task!.snapshot.state, TaskState.paused);

          bool? resumed = await task!.resume();
          expect(resumed, isTrue);
          expect(task!.snapshot.state, TaskState.running);
        }

        TaskSnapshot? snapshot = await task;
        expect(task!.snapshot.state, TaskState.success);
        expect(snapshot!.state, TaskState.success);

        expect(snapshot.totalBytes, snapshot.bytesTransferred);

        expect(streamError, isNull);
        // TODO(Salakar): Known issue with iOS where pausing/resuming doesn't immediately return as paused/resumed 'true'.
        if (defaultTargetPlatform != TargetPlatform.iOS) {
          expect(
            snapshots,
            anyElement(predicate<TaskSnapshot>(
                (TaskSnapshot element) => element.state == TaskState.paused)),
          );
          expect(
            snapshots,
            anyElement(predicate<TaskSnapshot>(
                (TaskSnapshot element) => element.state == TaskState.running)),
          );
        }
      }

      // TODO(Salakar): Test fails on emulator.
      test('successfully pauses and resumes a download task', () async {
        file = await createFile('ok.jpeg');
        await downloadRef.writeToFile(file);
        await _testPauseTask('Download');
        // There's no DownloadTask in web.
      }, skip: true);

      // TODO(Salakar): Test is flaky on CI - needs investigating ('[firebase_storage/unknown] An unknown error occurred, please check the server response.')
      test('successfully pauses and resumes a upload task', () async {
        await uploadRef.putString('This is an upload task!');
        await _testPauseTask('Upload');
      }, skip: true);

<<<<<<< HEAD
      test('handles errors, e.g. if permission denied', () async {
        late FirebaseException streamError;
=======
      //TODO(pr-mais): causes the emulator to crash
      // test('handles errors, e.g. if permission denied', () async {
      //   late FirebaseException streamError;
>>>>>>> ad926e50

      //   List<int> list = utf8.encode('hello world');
      //   Uint8List data = Uint8List.fromList(list);
      //   UploadTask task = storage.ref('/uploadNope.jpeg').putData(data);

      //   expect(task.snapshot.state, TaskState.running);

      //   task.snapshotEvents.listen((TaskSnapshot snapshot) {
      //     // noop
      //   }, onError: (error) {
      //     streamError = error;
      //   }, cancelOnError: true);

<<<<<<< HEAD
        await expectLater(
          task,
          throwsA(isA<FirebaseException>()
              .having((e) => e.code, 'code', 'unauthorized')),
        );
=======
      //   await expectLater(
      //     task,
      //     throwsA(isA<FirebaseException>()
      //         .having((e) => e.code, 'code', 'unauthorized')),
      //   );
>>>>>>> ad926e50

      //   expect(streamError.plugin, 'firebase_storage');
      //   expect(streamError.code, 'unauthorized');
      //   expect(streamError.message,
      //       'User is not authorized to perform the desired action.');

      //   expect(task.snapshot.state, TaskState.error);
      // });
    });

    group('snapshot', () {
      test('returns the latest snapshot for download task', () async {
        file = await createFile('ok.jpeg');
        final downloadTask = downloadRef.writeToFile(file);

        expect(downloadTask.snapshot, isNotNull);

        TaskSnapshot completedSnapshot = await downloadTask;
        final snapshot = downloadTask.snapshot;

        expect(snapshot, isA<TaskSnapshot>());
        expect(snapshot.state, TaskState.success);
        expect(snapshot.bytesTransferred, completedSnapshot.bytesTransferred);
        expect(snapshot.totalBytes, completedSnapshot.totalBytes);
        expect(snapshot.metadata, isNull);
        // There's no DownloadTask in web.
      }, skip: kIsWeb);

      test('returns the latest snapshot for upload task', () async {
        final uploadTask = uploadRef.putString('This is an upload task!');
        expect(uploadTask.snapshot, isNotNull);

        TaskSnapshot completedSnapshot = await uploadTask;
        final snapshot = uploadTask.snapshot;
        expect(snapshot, isA<TaskSnapshot>());
        expect(snapshot.bytesTransferred, completedSnapshot.bytesTransferred);
        expect(snapshot.totalBytes, completedSnapshot.totalBytes);
        expect(snapshot.metadata, isA<FullMetadata>());
      });

      // TODO(ehesp): secondary bucket not accessible - check if emulator issue
      // test('upload task to a custom bucket', () async {
      //   String secondaryBucket = 'gs://secondary-bucket';
      //   Reference storageReference =
      //       FirebaseStorage.instanceFor(bucket: secondaryBucket)
      //           .ref('flutter-tests/ok.txt');
      //
      //   UploadTask task = storageReference.putString('test second bucket');
      //
      //   TaskSnapshot snapshot = await task;
      //
      //   String url = await snapshot.ref.getDownloadURL();
      //
      //   expect(url, contains('/$secondaryBucket/'));
      // });
    });

    // TODO(Salakar): Test fails on emulator.
    group('cancel()', () {
      late Task task;

      Future<void> _testCancelTask() async {
        List<TaskSnapshot> snapshots = [];
        late FirebaseException streamError;
        expect(task.snapshot.state, TaskState.running);

        task.snapshotEvents.listen((TaskSnapshot snapshot) {
          snapshots.add(snapshot);
        }, onError: (error) {
          streamError = error;
        }, cancelOnError: true);

        bool canceled = await task.cancel();
        expect(canceled, isTrue);
        expect(task.snapshot.state, TaskState.canceled);

        await expectLater(
            task,
            throwsA(isA<FirebaseException>()
                .having((e) => e.code, 'code', 'canceled')));

        expect(task.snapshot.state, TaskState.canceled);

        expect(streamError, isNotNull);
        expect(streamError.code, 'canceled');
        // Expecting there to only be running states, canceled should not get sent as an event.
        expect(
            snapshots.every((snapshot) => snapshot.state == TaskState.running),
            isTrue);
      }

      test('successfully cancels download task', () async {
        file = await createFile('ok.jpeg');
        task = downloadRef.writeToFile(file);
        await _testCancelTask();
        // There's no DownloadTask in web.
        // TODO(Salakar): Test fails on emulator.
      }, skip: true);

      test('successfully cancels upload task', () async {
        task = uploadRef.putString('This is an upload task!');
        await _testCancelTask();
      });
    }, skip: true);
  });
}<|MERGE_RESOLUTION|>--- conflicted
+++ resolved
@@ -91,14 +91,9 @@
         await _testPauseTask('Upload');
       }, skip: true);
 
-<<<<<<< HEAD
-      test('handles errors, e.g. if permission denied', () async {
-        late FirebaseException streamError;
-=======
       //TODO(pr-mais): causes the emulator to crash
       // test('handles errors, e.g. if permission denied', () async {
       //   late FirebaseException streamError;
->>>>>>> ad926e50
 
       //   List<int> list = utf8.encode('hello world');
       //   Uint8List data = Uint8List.fromList(list);
@@ -112,19 +107,11 @@
       //     streamError = error;
       //   }, cancelOnError: true);
 
-<<<<<<< HEAD
-        await expectLater(
-          task,
-          throwsA(isA<FirebaseException>()
-              .having((e) => e.code, 'code', 'unauthorized')),
-        );
-=======
       //   await expectLater(
       //     task,
       //     throwsA(isA<FirebaseException>()
       //         .having((e) => e.code, 'code', 'unauthorized')),
       //   );
->>>>>>> ad926e50
 
       //   expect(streamError.plugin, 'firebase_storage');
       //   expect(streamError.code, 'unauthorized');
